#!/usr/bin/python
# has to be a full import due to Ansible 2.0 compatibility
from ansible.module_utils.basic import *
from waldur_client import WaldurClient, WaldurClientException

DOCUMENTATION = '''
---
module: waldur_os_add_instance
short_description: Create OpenStack instance
version_added: 0.1
description:
  - Create an OpenStack instance
requirements:
  - python = 2.7
  - requests
  - python-waldur-client
options:
  access_token:
    description:
      - An access token which has permissions to create an OpenStack instances.
    required: true
  api_url:
    description:
      - Fully qualified url to the Waldur.
    required: true
  data_volume_size:
    default: volume is not created.
    description:
      - The size of the data volume in GB.
    required: false
  flavor:
    description:
      - The name or id of the flavor to use.
    required: true
  floating_ip:
    description:
      - An id or address of the existing floating IP to use.
        Not assigned if not specified. Use `auto` to allocate new floating IP or reuse available one.
    required:
      - If a `networks` parameter is not provided.
  image:
    description:
      - The name or id of the image to use.
    required: true
  interval:
    default: 20
    description:
      - An interval of the instance state polling.
<<<<<<< HEAD
  name: 
    description: 
=======
    required: false
  name:
    description:
>>>>>>> f505f688
      - The name of the new OpenStack instance.
    required: true
  networks:
    description:
      - A list of networks an instance has to be attached to.
        A network object consists of 'floating_ip' and 'subnet' fields.
  project:
    description:
      - The name or id of the project to add an instance to.
    required: true
  provider:
    description:
      - The name or id of the instance provider.
    required: true
  security_groups:
    default: default
    description:
      - A list of ids or names of security groups to apply to the newly created instance.
    required: false
  ssh_key:
    description:
      - The name or id of the SSH key to attach to the newly created instance.
    required: false
  subnet:
    description:
      - The name or id of the subnet to use.
    required:
      - If a `networks` parameter is not provided.
  system_volume_size:
    description:
      - The size of the system volume in GBs.
    required: true
<<<<<<< HEAD
  timeout: 
    default: 600
    description: 
      - The maximum amount of seconds to wait until the instance provisioning is finished.
  user_data: 
    description: 
=======
  timeout:
    default: "60 * 10"
    description:
      - The maximum amount of seconds to wait until the instance provisioning is finished.
    required: false
  user_data:
    description:
>>>>>>> f505f688
      - An additional data that will be added to the instance on provisioning.
    required: false
  wait:
    default: true
<<<<<<< HEAD
    description: 
      - A boolean value that defines whether client has to wait until the instance 
      provisioning is finished.
    '''
=======
    description:
      - A boolean value that defines whether client has to wait until the instance
        provisioning is finished.
    required: false
'''
>>>>>>> f505f688

EXAMPLES = '''
- name: provision a warehouse instance
  hosts: localhost
  tasks:
    - name: add instance
      waldur_os_add_instance:
        access_token: b83557fd8e2066e98f27dee8f3b3433cdc4183ce
        api_url: https://waldur.example.com:8000/api
        data_volume_size: 100
        flavor: m1.micro
        image: Ubuntu 16.04 x86_64
        name: Warehouse instance
        networks:
          - floating_ip: auto
            subnet: vpc-1-tm-sub-net
          - floating_ip: 192.101.13.124
            subnet: vpc-1-tm-sub-net-2
        project: OpenStack Project
        provider: VPC
        security_groups:
          - web

- name: provision build instance
  hosts: localhost
  tasks:
    - name: add instance
      waldur_os_add_instance:
        access_token: b83557fd8e2066e98f27dee8f3b3433cdc4183ce
        api_url: https://waldur.example.com:8000/api
        flavor: m1.micro
        floating_ip: auto
        image: CentOS 7 x86_64
        name: Build instance
        project: OpenStack Project
        provider: VPC
        ssh_key: ssh1.pub
        subnet: vpc-1-tm-sub-net-2
        system_volume_size: 40
        user_data: |-
            #cloud-config
            chpasswd:
              list: |
                ubuntu:{{ default_password }}
              expire: False

- name: Trigger master instance
  hosts: localhost
  tasks:
    - name: add instannce
      waldur_os_add_instance:
        access_token: b83557fd8e2066e98f27dee8f3b3433cdc4183ce
        api_url: https://waldur.example.com:8000/api
        flavor: m1.micro
        floating_ip: auto
        image: CentOS 7 x86_64
        name: Build instance
        project: OpenStack Project
        provider: VPC
        ssh_key: ssh1.pub
        subnet: vpc-1-tm-sub-net-2
        system_volume_size: 40
        wait: false
'''


def main():
    fields = {
        'api_url': {'required': True, 'type': 'str'},
        'access_token': {'required': True, 'type': 'str'},
        'name': {'required': True, 'type': 'str'},
        'provider': {'required': True, 'type': 'str'},
        'project': {'required': True, 'type': 'str'},
        'flavor': {'required': True, 'type': 'str'},
        'image': {'required': True, 'type': 'str'},
        'system_volume_size': {'required': True, 'type': 'int'},
        'security_groups': {'type': 'list'},
        'networks': {'type': 'list'},
        'subnet': {'type': 'str'},
        'floating_ip': {'type': 'str'},
        'data_volume_size': {'type': 'int'},
        'ssh_key': {'type': 'str'},
        'user_data': {'type': 'str'},
        'wait': {'default': True, 'type': 'bool'},
        'timeout': {'default': 600, 'type': 'int'},
        'interval': {'default': 20, 'type': 'int'}
    }
    required_together = [['wait', 'timeout']]
    mutually_exclusive = [['subnet', 'networks'], ['floating_ip', 'networks']]
    required_one_of = [['subnet', 'networks']]
    module = AnsibleModule(
        argument_spec=fields,
        required_together=required_together,
        required_one_of=required_one_of,
        mutually_exclusive=mutually_exclusive)

    client = WaldurClient(module.params['api_url'], module.params['access_token'])
    networks = module.params.get('networks') or [{
        'subnet': module.params['subnet'],
        'floating_ip': module.params.get('floating_ip')
    }]
    try:
        instance = client.create_instance(
            name=module.params['name'],
            provider=module.params['provider'],
            project=module.params['project'],
            networks=networks,
            security_groups=module.params['security_groups'],
            flavor=module.params['flavor'],
            image=module.params['image'],
            system_volume_size=module.params['system_volume_size'],
            data_volume_size=module.params['data_volume_size'],
            ssh_key=module.params['ssh_key'],
            wait=module.params['wait'],
            interval=module.params['interval'],
            timeout=module.params['timeout'],
            user_data=module.params['user_data'])
    except WaldurClientException as error:
        module.fail_json(msg=error.message)
    else:
        module.exit_json(meta=instance['url'])


if __name__ == '__main__':
    main()<|MERGE_RESOLUTION|>--- conflicted
+++ resolved
@@ -46,14 +46,8 @@
     default: 20
     description:
       - An interval of the instance state polling.
-<<<<<<< HEAD
-  name: 
-    description: 
-=======
-    required: false
   name:
     description:
->>>>>>> f505f688
       - The name of the new OpenStack instance.
     required: true
   networks:
@@ -86,38 +80,20 @@
     description:
       - The size of the system volume in GBs.
     required: true
-<<<<<<< HEAD
   timeout: 
     default: 600
     description: 
       - The maximum amount of seconds to wait until the instance provisioning is finished.
   user_data: 
     description: 
-=======
-  timeout:
-    default: "60 * 10"
-    description:
-      - The maximum amount of seconds to wait until the instance provisioning is finished.
-    required: false
-  user_data:
-    description:
->>>>>>> f505f688
       - An additional data that will be added to the instance on provisioning.
     required: false
   wait:
     default: true
-<<<<<<< HEAD
     description: 
       - A boolean value that defines whether client has to wait until the instance 
       provisioning is finished.
-    '''
-=======
-    description:
-      - A boolean value that defines whether client has to wait until the instance
-        provisioning is finished.
-    required: false
 '''
->>>>>>> f505f688
 
 EXAMPLES = '''
 - name: provision a warehouse instance
